--- conflicted
+++ resolved
@@ -25,15 +25,11 @@
   [from to]
   (setdyn (symbol to) (dyn (symbol from))))
 
-<<<<<<< HEAD
 (defn- parent?
   "Returns true if source-parts are a parent of target-parts"
   [source-parts target-parts]
-=======
-(defn- parent? [source-parts target-parts]
   (if (< (length target-parts) (length source-parts))
     (error "target too short"))
->>>>>>> f2913cf6
   (label is-parent
     (if (< (length target-parts) (length source-parts)) (return is-parent false))
     (loop [i :range [0 (length source-parts)]]
