--- conflicted
+++ resolved
@@ -189,12 +189,11 @@
 Remove indentation after concatenating the arguments.
 
 ```clojure
-(misc/dedent ```
+(misc/dedent ``
       ho
         hoho
           hohoho
-<<<<<<< HEAD
-```))))) => "ho\n  hoho\n    hohoho"
+``))))) => "ho\n  hoho\n    hohoho"
 ```
 
 ### timeit
@@ -224,13 +223,10 @@
 (def x @[2 3])
 (misc/set* [[x 0] [x 1]] [(in x 1) (+ (in x 0) (in x 1))])
 x => @[3 5]
-=======
-```) => "ho\n  hoho\n    hohoho"
 ```
 
 ## Installation
 
 ```
 [sudo] jpm install https://github.com/janet-lang/spork.git
->>>>>>> f129aa15
-```
+```